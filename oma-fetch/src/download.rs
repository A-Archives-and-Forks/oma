--- conflicted
+++ resolved
@@ -364,12 +364,8 @@
             }
             CompressFile::Nothing => CompressStream::Nothing(BufReader::new(bytes_stream)),
         };
-<<<<<<< HEAD
-
-        let reader = reader.as_inner();
-=======
+
         let reader = reader.as_inner_mut();
->>>>>>> 056954da
         let mut reader = reader.compat();
         let mut buf = vec![0u8; 8 * 1024];
 
