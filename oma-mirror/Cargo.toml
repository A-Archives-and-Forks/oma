--- conflicted
+++ resolved
@@ -1,10 +1,6 @@
 [package]
 name = "oma-mirror"
-<<<<<<< HEAD
-version = "0.5.1"
-=======
 version = "0.6.0"
->>>>>>> 8efea4f9
 edition = "2024"
 description = "Library to handle AOSC OS APT configuration (sources.list)"
 license = "MIT"
