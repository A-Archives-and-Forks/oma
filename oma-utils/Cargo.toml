--- conflicted
+++ resolved
@@ -1,10 +1,6 @@
 [package]
 name = "oma-utils"
-<<<<<<< HEAD
-version = "0.8.9"
-=======
 version = "0.9.0"
->>>>>>> 43c4a363
 edition = "2021"
 description = "General system API and utilities used by oma"
 license = "MIT"
