--- conflicted
+++ resolved
@@ -1,10 +1,6 @@
 [package]
 name = "oma-repo-verify"
-<<<<<<< HEAD
-version = "0.4.0"
-=======
 version = "0.5.0"
->>>>>>> 08febb58
 edition = "2021"
 description = "Handle APT repository verify library"
 license = "MIT"
