[package]
name = "oma"
<<<<<<< HEAD
version = "1.17.0-rc.4"
=======
version = "1.17.0"
>>>>>>> ebfe13a5
edition = "2024"
description = "User-friendly and performant package manager for APT repositories"
license = "GPL-3.0-or-later"
authors = ["eatradish <sakiiily@aosc.io>"]

# See more keys and their definitions at https://doc.rust-lang.org/cargo/reference/manifest.html

[dependencies]
# Cli
clap = { version = "4.5.19", features = ["cargo", "wrap_help", "color", "derive", "env"] }
anyhow = "1.0.89"
ctrlc = "3.4.5"
dialoguer = "0.11.0"
tabled = { version = "0.19", features = ["ansi"] }
tokio = "1.40.0"
oma-inquire = "0.2"
serde = { version = "1.0.210", features = ["derive"] }
serde_json = "1.0.128"
toml = "0.8.20"
chrono = "0.4.38"
rustix = { version = "1", features = ["process", "stdio"] }
colored = { version = "3", optional = true }
image = { version = "0.25.2", optional = true }
libc = "0.2.159"
reqwest = { version = "0.12.8", default-features = false }
tracing = "0.1.40"
tracing-subscriber = { version = "0.3.18", features = ["env-filter"] }
smallvec = "1.13.2"
console-subscriber = { version = "0.4.0", optional = true }
ratatui = "0.29.0"
crossterm = "0.28"
ansi-to-tui = "7.0.0"
glob-match = "0.2.1"
which = "7"
strsim = "0.11.1"
ahash = "0.8.11"
indexmap = "2.9"
faster-hex = "0.10"
sha2 = "0.10"
bon = "3"
flume = "0.11"
enum_dispatch = "0.3"
clap_mangen = "0.2.23"
clap_complete = { version = "4.5", features = ["unstable-dynamic"] }
fs4 = "0.13.1"
fs_extra = "1.3.0"
tracing-appender = "0.2.3"
dirs = "6.0.0"

# oma crates
oma-utils = { path = "./oma-utils", features = ["dbus", "human-bytes", "oma"] }
oma-console = { path = "./oma-console" }
oma-pm = { path = "./oma-pm" }
oma-refresh = { path = "./oma-refresh", default-features = false }
oma-contents = { path = "./oma-contents" }
oma-fetch = { path = "./oma-fetch", default-features = false }
oma-topics = { path = "./oma-topics", optional = true, default-features = false }
oma-history = { path = "./oma-history" }
oma-repo-verify = { path = "./oma-repo-verify", default-features = false }
oma-mirror = { path = "./oma-mirror", optional = true }
apt-auth-config = { path = "./apt-auth-config" }

# i18n
i18n-embed = { version = "0.15.0", features = ["fluent-system", "desktop-requester"]}
i18n-embed-fl = "0.9.1"
rust-embed = "8.5.0"
unic-langid = "0.9.5"
sys-locale = "0.3"

[features]
aosc = ["dep:oma-topics", "dep:oma-mirror", "oma-refresh/aosc", "oma-pm/aosc", "oma-contents/aosc", "reqwest/blocking"]
sequoia-openssl-backend = ["oma-refresh/sequoia-openssl-backend"]
sequoia-nettle-backend = ["oma-refresh/sequoia-nettle-backend"]
egg = ["dep:colored", "dep:image"]
tokio-console = ["dep:console-subscriber"]
rustls = ["reqwest/rustls-tls", "oma-fetch/rustls", "oma-refresh/rustls", "oma-topics/rustls", "oma-repo-verify/sequoia-nettle-backend"]
openssl = ["reqwest/native-tls", "oma-fetch/native-tls", "oma-refresh/native-tls", "oma-topics/native-tls", "oma-repo-verify/sequoia-openssl-backend"]
generic = ["sequoia-nettle-backend", "rustls", "oma-refresh/apt"]
default = ["aosc", "generic"]

[workspace]
members = ["oma-contents", "oma-console", "oma-topics", "oma-fetch", "oma-refresh", "oma-utils", "oma-pm", "oma-history", "oma-pm-operation-type", "oma-repo-verify", "oma-mirror", "apt-auth-config"]

[package.metadata.deb]
copyright = "2025, AOSC Dev <maintainers@aosc.io>"
maintainer = "eatradish <sakiiily@aosc.io>"
license-file = ["COPYING", "4"]
extended-description = "User-friendly and performant package manager for APT repositories"
depends = "$auto"
section = "admin"
priority = "optional"
assets = [
    ["target/release/oma", "usr/bin/", "755"],
    ["README.md", "usr/share/doc/oma/README", "644"],
    ["data/config/oma-debian.toml", "etc/oma.toml", "644"],
    ["data/apt.conf.d/50oma.conf", "etc/apt/apt.conf.d/50oma.conf", "644"],
    ["data/dbus/oma-dbus.conf", "usr/share/dbus-1/system.d/oma-dbus.conf", "644"],
    ["data/policykit/io.aosc.oma.apply.policy", "usr/share/polkit-1/actions/io.aosc.oma.apply.policy", "644" ],
    ["completions/oma.bash", "usr/share/bash-completion/completions/oma.bash", "644"],
    ["completions/oma.fish", "usr/share/fish/vendor_completions.d/oma.fish", "644"],
    ["completions/_oma", "usr/share/zsh/functions/Completion/Linux/_oma", "644"],
    ["man/*.1", "usr/share/man/man1/", "644"]
]
features = ["generic"]
default-features = false

[profile.release]
lto = "thin"
opt-level = 3
codegen-units = 1<|MERGE_RESOLUTION|>--- conflicted
+++ resolved
@@ -1,10 +1,6 @@
 [package]
 name = "oma"
-<<<<<<< HEAD
-version = "1.17.0-rc.4"
-=======
 version = "1.17.0"
->>>>>>> ebfe13a5
 edition = "2024"
 description = "User-friendly and performant package manager for APT repositories"
 license = "GPL-3.0-or-later"
