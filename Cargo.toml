--- conflicted
+++ resolved
@@ -1,10 +1,6 @@
 [package]
 name = "oma"
-<<<<<<< HEAD
 version = "1.22.0-alpha.0"
-=======
-version = "1.21.1"
->>>>>>> 10da3098
 edition = "2024"
 description = "User-friendly and performant package manager for APT repositories"
 license = "GPL-3.0-or-later"
@@ -38,7 +34,7 @@
 which = "8"
 strsim = "0.11.1"
 ahash = "0.8.11"
-indexmap = "2.10"
+indexmap = "2.11.3"
 faster-hex = "0.10"
 sha2 = "0.10"
 bon = "3"
