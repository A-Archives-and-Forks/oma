--- conflicted
+++ resolved
@@ -1,10 +1,6 @@
 [package]
 name = "oma"
-<<<<<<< HEAD
 version = "2.0.0-alpha.0"
-=======
-version = "1.5.2"
->>>>>>> 19c83b79
 edition = "2021"
 description = "User-friendly and performant package manager for APT repositories"
 license = "GPL-3.0-or-later"
