--- conflicted
+++ resolved
@@ -1,10 +1,6 @@
 [package]
 name = "oma"
-<<<<<<< HEAD
 version = "1.4.0-alpha.0"
-=======
-version = "1.3.26"
->>>>>>> 2cfbfa1c
 edition = "2021"
 description = "Package management interface for AOSC OS"
 
