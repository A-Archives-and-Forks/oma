use std::path::Path;

use cxx::UniquePtr;
use glob_match::glob_match;
use oma_apt::{
    cache::{Cache, PackageSort},
    error::{AptError, AptErrors},
    raw::{IntoRawIter, PkgIterator},
    records::RecordField,
    Package, Version,
};
use oma_utils::url_no_escape::url_no_escape;
use tracing::{debug, info};

use crate::{
    pkginfo::{PkgInfo, PtrIsNone},
    search::{OmaSearch, OmaSearchError, SearchResult},
};

#[derive(Debug, thiserror::Error)]
pub enum OmaDatabaseError {
    #[error(transparent)]
    AptErrors(#[from] AptErrors),
    #[error(transparent)]
    AptError(#[from] AptError),
    #[error(transparent)]
    AptCxxException(#[from] cxx::Exception),
    #[error("Invaild pattern: {0}")]
    InvaildPattern(String),
    #[error("Can not find package {0} from database")]
    NoPackage(String),
    #[error("Pkg {0} has no version {1}")]
    NoVersion(String, String),
    #[error("Pkg {0} No candidate")]
    NoCandidate(String),
    #[error("Can not find path for local package {0}")]
    NoPath(String),
    #[error(transparent)]
    OmaSearchError(#[from] OmaSearchError),
    #[error(transparent)]
    PtrIsNone(#[from] PtrIsNone),
}

pub struct OmaDatabase<'a> {
    cache: &'a Cache,
}

pub type OmaDatabaseResult<T> = Result<T, OmaDatabaseError>;

impl<'a> OmaDatabase<'a> {
    pub fn new(cache: &'a Cache) -> OmaDatabaseResult<OmaDatabase<'a>> {
        Ok(Self { cache })
    }

    /// Query package from give local file glob
    pub fn query_local_glob(&self, file_glob: &str) -> OmaDatabaseResult<Vec<PkgInfo>> {
        let mut res = vec![];
        let sort = PackageSort::default().only_virtual();

        let glob = self
            .cache
            .packages(&sort)
            .filter(|x| glob_match::glob_match(file_glob, x.name()));

        for i in glob {
            let real_pkg = real_pkg(&i);
            if let Some(real_pkg) = real_pkg {
                let pkg = Package::new(self.cache, real_pkg);
                let path = url_no_escape(&format!(
                    "file:{}",
                    Path::new(i.name())
                        .canonicalize()
                        .map_err(|_| OmaDatabaseError::NoPath(i.name().to_string()))?
                        .to_str()
                        .unwrap_or(pkg.name())
                ));

                let versions = pkg.versions().collect::<Vec<_>>();

                for ver in &versions {
                    let info = PkgInfo::new(ver, &pkg);

                    let has = ver.uris().any(|x| url_no_escape(&x) == path);
                    if has {
                        res.push(info);
                    }
                }
            }
        }

        Ok(res.into_iter().flatten().collect())
    }

    /// Query package from give glob (like: apt*)
    pub fn query_from_glob(
        &self,
        glob: &str,
        filter_candidate: bool,
        select_dbg: bool,
        avail_candidate: bool,
<<<<<<< HEAD
        native_arch: &str,
    ) -> OmaDatabaseResult<Vec<UnsafePkgInfo>> {
=======
    ) -> OmaDatabaseResult<Vec<PkgInfo>> {
>>>>>>> 276c3e14
        let mut res = vec![];
        let sort = PackageSort::default().include_virtual();

        if glob == "266" {
            info!("吃我一拳！！！");
        }

<<<<<<< HEAD
        let pkgs = self.cache.packages(&sort)?.filter(|x| {
            if glob.contains(':') {
                glob_match(glob, &x.fullname(false))
            } else {
                glob_match(glob, x.name()) && x.arch() == native_arch
            }
        });
=======
        let pkgs = self
            .cache
            .packages(&sort)
            .filter(|x| glob_match(glob, x.name()) || glob_match(glob, &x.fullname(false)));
>>>>>>> 276c3e14

        let pkgs = pkgs
            .map(|x| real_pkg(&x))
            .flatten()
            .map(|x| Package::new(self.cache, x));

        for pkg in pkgs {
            debug!("Select pkg: {}", pkg.name());
            let versions = pkg.versions().collect::<Vec<_>>();
            let mut candidated = false;
            for ver in versions {
                let pkginfo = PkgInfo::new(&ver, &pkg)?;
                let has_dbg = has_dbg(self.cache, &pkg, &ver);

                let is_cand = pkg.candidate().map(|x| x == ver).unwrap_or(false);
                if filter_candidate && is_cand {
                    if !avail_candidate || ver.is_downloadable() {
                        // 存在 Packages 文件中版本相同、路径相同、内容不同的情况，因此一个包可能有两个 candidate 对象
                        // 这里只上传其中一个
                        if !candidated {
                            res.push(pkginfo);
                        }
                        candidated = true;
                    } else {
                        let ver = pkg.versions().find(|x| x.is_downloadable());

                        if let Some(ver) = ver {
                            res.push(PkgInfo::new(&ver, &pkg)?);
                        }
                    }
                } else if !filter_candidate {
                    res.push(pkginfo);
                }

                if has_dbg && select_dbg && (is_cand || !filter_candidate) {
                    self.select_dbg(&pkg, &ver, &mut res)?;
                }
            }
        }

        // 确保数组第一个是 candidate version
        if !filter_candidate {
            let mut candidate = None;

            for (i, c) in res.iter().enumerate() {
                let cand = Package::new(
                    self.cache,
                    unsafe { c.raw_pkg.unique() }
                        .make_safe()
                        .ok_or(OmaDatabaseError::PtrIsNone(PtrIsNone))?,
                )
                .candidate();

                let version = unsafe { c.version_raw.unique() }
                    .make_safe()
                    .ok_or(OmaDatabaseError::PtrIsNone(PtrIsNone))?;

                if cand
                    .map(|x| x == Version::new(version, self.cache))
                    .unwrap_or(false)
                {
                    candidate = Some(i);
                    break;
                }
            }

            if let Some(index) = candidate {
                let pkg = res.remove(index);
                res.insert(0, pkg);
            }
        }

        Ok(res)
    }

    /// Query package from give package and version (like: apt=2.5.4)
    pub fn query_from_version(&self, pat: &str, dbg: bool) -> OmaDatabaseResult<Vec<PkgInfo>> {
        let (pkgname, version_str) = pat
            .split_once('=')
            .ok_or_else(|| OmaDatabaseError::InvaildPattern(pat.to_string()))?;

        let pkg = self
            .cache
            .get(pkgname)
            .ok_or_else(|| OmaDatabaseError::NoPackage(pkgname.to_string()))?;

        let version = pkg.get_version(version_str).ok_or_else(|| {
            OmaDatabaseError::NoVersion(pkgname.to_string(), version_str.to_string())
        })?;

        let mut res = vec![];

        let pkginfo = PkgInfo::new(&version, &pkg)?;
        let has_dbg = has_dbg(self.cache, &pkg, &version);

        res.push(pkginfo);

        if has_dbg && dbg {
            self.select_dbg(&pkg, &version, &mut res)?;
        }

        Ok(res)
    }

    /// Query package from give package and branch (like: apt/stable)
    pub fn query_from_branch(
        &self,
        pat: &str,
        filter_candidate: bool,
        select_dbg: bool,
    ) -> OmaDatabaseResult<Vec<PkgInfo>> {
        let mut res = vec![];
        let (pkgname, branch) = pat
            .split_once('/')
            .ok_or_else(|| OmaDatabaseError::InvaildPattern(pat.to_string()))?;

        let pkg = self
            .cache
            .get(pkgname)
            .ok_or_else(|| OmaDatabaseError::NoPackage(pkgname.to_string()))?;

        let mut sort = vec![];

        for i in pkg.versions() {
            let item = i.get_record(RecordField::Filename);

            if let Some(item) = item {
                if item.split('/').nth(1) == Some(branch) {
                    sort.push(i)
                }
            }
        }

        sort.sort_by(|x, y| oma_apt::util::cmp_versions(x.version(), y.version()));

        if filter_candidate {
            let version = sort.last();
            if let Some(version) = version {
                let pkginfo = PkgInfo::new(version, &pkg)?;
                let has_dbg = has_dbg(self.cache, &pkg, version);

                if has_dbg && select_dbg {
                    self.select_dbg(&pkg, version, &mut res)?;
                }

                res.push(pkginfo);
            }
        } else {
            for i in sort {
                let pkginfo = PkgInfo::new(&i, &pkg)?;
                let has_dbg = has_dbg(self.cache, &pkg, &i);

                if has_dbg && select_dbg {
                    self.select_dbg(&pkg, &i, &mut res)?;
                }

                res.push(pkginfo);
            }
        }

        Ok(res)
    }

    /// Smart search pkgs
    pub fn search(&self, keyword: &str) -> OmaDatabaseResult<Vec<SearchResult>> {
        let searcher = OmaSearch::new(self.cache)?;
        let res = searcher.search(keyword)?;

        Ok(res)
    }

    /// Select -dpg package
    fn select_dbg(
        &self,
        pkg: &Package,
        version: &Version,
        res: &mut Vec<PkgInfo>,
    ) -> OmaDatabaseResult<()> {
        let dbg_pkg_name = format!("{}-dbg", pkg.name());
        let dbg_pkg = self.cache.get(&dbg_pkg_name);
        let version_str = version.version();

        if let Some(dbg_pkg) = dbg_pkg {
            let dbg_ver = dbg_pkg.get_version(version_str);
            if let Some(dbg_ver) = dbg_ver {
                let pkginfo_dbg = PkgInfo::new(&dbg_ver, &dbg_pkg)?;
                res.push(pkginfo_dbg);
            }
        }

        Ok(())
    }

    /// Find mirror candidate and downloadable package version.
    pub fn find_candidate_by_pkgname(&self, pkg: &str) -> OmaDatabaseResult<PkgInfo> {
        if let Some(pkg) = self.cache.get(pkg) {
            // FIXME: candidate 版本不一定是源中能下载的版本
            // 所以要一个个版本遍历直到找到能下载的版本中最高的版本
            for version in pkg.versions() {
                if version.is_downloadable() {
                    let pkginfo = PkgInfo::new(&version, &pkg)?;
                    debug!(
                        "Pkg: {} selected version: {}",
                        pkg.name(),
                        version.version(),
                    );
                    return Ok(pkginfo);
                }
            }
        }

        Err(OmaDatabaseError::NoCandidate(pkg.to_string()))
    }
}

/// Get real pkg from real pkg or virtual package
pub fn real_pkg(pkg: &Package) -> Option<UniquePtr<PkgIterator>> {
    if !pkg.has_versions() {
        if let Some(provide) = pkg.provides().next() {
            return unsafe { provide.target_pkg() }.make_safe();
        }
    }

    unsafe { pkg.unique() }.make_safe()
}

pub fn has_dbg(cache: &Cache, pkg: &Package<'_>, ver: &Version) -> bool {
    let dbg_pkg = cache.get(&format!("{}-dbg", pkg.name()));

    let has_dbg = if let Some(dbg_pkg) = dbg_pkg {
        dbg_pkg.versions().any(|x| x.version() == ver.version())
    } else {
        false
    };

    has_dbg
}

#[cfg(test)]
mod test {
    use super::OmaDatabase;
    use oma_apt::new_cache;
    use oma_utils::dpkg::dpkg_arch;

    #[test]
    fn test_glob_search() {
        let cache = new_cache!().unwrap();
        let db = OmaDatabase::new(&cache).unwrap();
        let res_filter = db
            .query_from_glob("apt*", true, false, false, &dpkg_arch("/").unwrap())
            .unwrap();
        let res = db
            .query_from_glob("apt*", false, false, false, &dpkg_arch("/").unwrap())
            .unwrap();

        for i in res_filter {
            i.print_info(&cache).unwrap();
        }

        println!("---\n");

        for i in res {
            i.print_info(&cache).unwrap();
        }
    }

    #[test]
    fn test_virtual_pkg_search() {
        let cache = new_cache!().unwrap();
        let db = OmaDatabase::new(&cache).unwrap();
        let res_filter = db
            .query_from_glob("telegram", true, false, false, &dpkg_arch("/").unwrap())
            .unwrap();

        for i in res_filter {
            i.print_info(&cache).unwrap();
        }
    }

    #[test]
    fn test_branch_search() {
        let cache = new_cache!().unwrap();
        let db = OmaDatabase::new(&cache).unwrap();
        let res_filter = db.query_from_branch("apt/stable", true, false).unwrap();

        for i in res_filter {
            i.print_info(&cache).unwrap();
        }
    }
}<|MERGE_RESOLUTION|>--- conflicted
+++ resolved
@@ -98,12 +98,8 @@
         filter_candidate: bool,
         select_dbg: bool,
         avail_candidate: bool,
-<<<<<<< HEAD
         native_arch: &str,
-    ) -> OmaDatabaseResult<Vec<UnsafePkgInfo>> {
-=======
     ) -> OmaDatabaseResult<Vec<PkgInfo>> {
->>>>>>> 276c3e14
         let mut res = vec![];
         let sort = PackageSort::default().include_virtual();
 
@@ -111,20 +107,13 @@
             info!("吃我一拳！！！");
         }
 
-<<<<<<< HEAD
-        let pkgs = self.cache.packages(&sort)?.filter(|x| {
+        let pkgs = self.cache.packages(&sort).filter(|x| {
             if glob.contains(':') {
                 glob_match(glob, &x.fullname(false))
             } else {
                 glob_match(glob, x.name()) && x.arch() == native_arch
             }
         });
-=======
-        let pkgs = self
-            .cache
-            .packages(&sort)
-            .filter(|x| glob_match(glob, x.name()) || glob_match(glob, &x.fullname(false)));
->>>>>>> 276c3e14
 
         let pkgs = pkgs
             .map(|x| real_pkg(&x))
