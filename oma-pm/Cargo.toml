--- conflicted
+++ resolved
@@ -1,10 +1,6 @@
 [package]
 name = "oma-pm"
-<<<<<<< HEAD
-version = "0.45.3"
-=======
 version = "0.45.4"
->>>>>>> 08febb58
 edition = "2021"
 description = "APT package manager API abstraction library"
 license = "GPL-3.0-or-later"
