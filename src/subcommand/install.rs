use oma_history::SummaryType;
use oma_pm::apt::AptArgsBuilder;
use oma_pm::apt::OmaApt;
use oma_pm::apt::OmaAptArgsBuilder;
use reqwest::Client;
use tracing::info;
use tracing::warn;

use crate::error::OutputError;
use crate::fl;
use crate::utils::create_async_runtime;
use crate::utils::dbus_check;
use crate::utils::root;
use crate::InstallArgs;
use crate::OmaArgs;

use super::utils::handle_no_result;
use super::utils::lock_oma;
use super::utils::no_check_dbus_warn;
use super::utils::normal_commit;
use super::utils::refresh;
use super::utils::NormalCommitArgs;

pub fn execute(
    input: Vec<String>,
    args: InstallArgs,
    oma_args: OmaArgs,
    client: Client,
) -> Result<i32, OutputError> {
    root()?;
    lock_oma()?;

    let OmaArgs {
        dry_run,
        network_thread,
        no_progress,
        no_check_dbus,
        ..
    } = oma_args;

    let fds = if !no_check_dbus {
        let rt = create_async_runtime()?;
        dbus_check(&rt, args.yes)?
    } else {
        no_check_dbus_warn();
        None
    };

    if !args.no_refresh {
<<<<<<< HEAD
        refresh(&client, dry_run, no_progress, network_thread, &args.sysroot)?;
=======
        refresh(
            &client,
            dry_run,
            no_progress,
            download_pure_db,
            network_thread,
            &args.sysroot,
            !args.no_refresh_topic,
        )?;
>>>>>>> 27fc1a7a
    }

    if args.yes {
        warn!("{}", fl!("automatic-mode-warn"));
    }

    let local_debs = input
        .iter()
        .filter(|x| x.ends_with(".deb"))
        .map(|x| x.to_owned())
        .collect::<Vec<_>>();

    let pkgs_unparse = input.iter().map(|x| x.as_str()).collect::<Vec<_>>();

    let oma_apt_args = OmaAptArgsBuilder::default()
        .sysroot(args.sysroot.clone())
        .install_recommends(args.install_recommends)
        .install_suggests(args.install_suggests)
        .no_install_recommends(args.no_install_recommends)
        .no_install_suggests(args.no_install_suggests)
        .build()?;

    let mut apt = OmaApt::new(local_debs, oma_apt_args, dry_run)?;
    let (pkgs, no_result) = apt.select_pkg(&pkgs_unparse, args.install_dbg, true, false)?;
    handle_no_result(no_result)?;

    let no_marked_install = apt.install(&pkgs, args.reinstall)?;

    if !no_marked_install.is_empty() {
        for (pkg, version) in no_marked_install {
            info!(
                "{}",
                fl!("already-installed", name = pkg, version = version)
            );
        }
    }

    let apt_args = AptArgsBuilder::default()
        .yes(args.yes)
        .force_yes(args.force_yes)
        .dpkg_force_all(args.dpkg_force_all)
        .dpkg_force_confnew(args.force_confnew)
        .no_progress(no_progress)
        .build()?;

    let args = NormalCommitArgs {
        apt,
        dry_run,
        typ: SummaryType::Install(
            pkgs.iter()
                .map(|x| format!("{} {}", x.raw_pkg.name(), x.version_raw.version()))
                .collect::<Vec<_>>(),
        ),
        apt_args,
        no_fixbroken: args.no_fixbroken,
        network_thread,
        no_progress,
        sysroot: args.sysroot,
        fix_dpkg_status: true,
    };

    normal_commit(args, &client)?;

    drop(fds);

    Ok(0)
}<|MERGE_RESOLUTION|>--- conflicted
+++ resolved
@@ -47,19 +47,14 @@
     };
 
     if !args.no_refresh {
-<<<<<<< HEAD
-        refresh(&client, dry_run, no_progress, network_thread, &args.sysroot)?;
-=======
         refresh(
             &client,
             dry_run,
             no_progress,
-            download_pure_db,
             network_thread,
             &args.sysroot,
             !args.no_refresh_topic,
         )?;
->>>>>>> 27fc1a7a
     }
 
     if args.yes {
