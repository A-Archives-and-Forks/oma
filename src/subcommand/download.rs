use std::path::PathBuf;
use std::thread;

use apt_auth_config::AuthConfig;
use clap::Args;
use flume::unbounded;
use oma_console::{due_to, success};
use oma_pm::apt::{AptConfig, DownloadConfig, OmaApt, OmaAptArgs};
use oma_pm::matches::PackagesMatcher;
use reqwest::StatusCode;
use tracing::{error, info};

use crate::config::Config;
use crate::pb::{NoProgressBar, OmaMultiProgressBar, RenderDownloadProgress};
use crate::utils::is_root;
use crate::{error::OutputError, subcommand::utils::handle_no_result};
use crate::{fl, HTTP_CLIENT};

use crate::args::CliExecuter;

use super::utils::is_terminal;

<<<<<<< HEAD
#[derive(Debug, Args)]
pub struct Download {
    /// Package(s) to download
    #[arg(required = true)]
    packages: Vec<String>,
    /// The path where package(s) should be downloaded to
    #[arg(short, long, default_value = ".")]
    path: PathBuf,
    /// Run oma in “dry-run” mode. Useful for testing changes and operations without making changes to the system
    #[arg(from_global)]
    dry_run: bool,
}

impl CliExecuter for Download {
    fn execute(self, config: &Config, no_progress: bool) -> Result<i32, OutputError> {
        let Download {
            packages,
            path,
            dry_run,
        } = self;

        let path = path.canonicalize().map_err(|e| OutputError {
            description: format!("Failed to canonicalize path: {}", path.display()),
            source: Some(Box::new(e)),
        })?;

        let apt_config = AptConfig::new();
        let oma_apt_args = OmaAptArgs::builder().build();
        let apt = OmaApt::new(vec![], oma_apt_args, dry_run, apt_config)?;
        let arch = dpkg_arch("/")?;
        let matcher = PackagesMatcher::builder()
            .cache(&apt.cache)
            .filter_candidate(true)
            .filter_downloadable_candidate(true)
            .select_dbg(false)
            .native_arch(&arch)
            .build();

        let (pkgs, no_result) =
            matcher.match_pkgs_and_versions(packages.iter().map(|x| x.as_str()))?;
        handle_no_result("/", no_result, no_progress)?;

        let (tx, rx) = unbounded();

        thread::spawn(move || {
            let mut pb: Box<dyn RenderDownloadProgress> = if no_progress || !is_terminal() {
                Box::new(NoProgressBar::default())
            } else {
                Box::new(OmaMultiProgressBar::default())
            };
            pb.render_progress(&rx);
        });

        let (success, failed) = apt.download(
            &HTTP_CLIENT,
            pkgs,
            DownloadConfig {
                network_thread: Some(config.network_thread()),
                download_dir: Some(&path),
                auth: &AuthConfig::system("/")?,
            },
            tx,
            dry_run,
        )?;

        if !success.is_empty() {
            success!(
                "{}",
                fl!(
                    "successfully-download-to-path",
                    len = success.len(),
                    path = path.display().to_string()
                )
            );
        }
=======
pub fn execute(
    keyword: Vec<&str>,
    path: Option<PathBuf>,
    oma_args: OmaArgs,
) -> Result<i32, OutputError> {
    let OmaArgs {
        dry_run,
        network_thread,
        no_progress,
        ..
    } = oma_args;

    let path = path.unwrap_or_else(|| PathBuf::from("."));

    let path = path.canonicalize().map_err(|e| OutputError {
        description: format!("Failed to canonicalize path: {}", path.display()),
        source: Some(Box::new(e)),
    })?;

    let apt_config = AptConfig::new();
    let oma_apt_args = OmaAptArgs::builder().build();
    let apt = OmaApt::new(vec![], oma_apt_args, dry_run, apt_config)?;
    let matcher = PackagesMatcher::builder()
        .cache(&apt.cache)
        .filter_candidate(true)
        .filter_downloadable_candidate(true)
        .select_dbg(false)
        .build();

    let (pkgs, no_result) = matcher.match_pkgs_and_versions(keyword)?;
    handle_no_result("/", no_result, no_progress)?;

    let (tx, rx) = unbounded();

    thread::spawn(move || {
        let mut pb: Box<dyn RenderDownloadProgress> = if oma_args.no_progress || !is_terminal() {
            Box::new(NoProgressBar::default())
        } else {
            Box::new(OmaMultiProgressBar::default())
        };
        pb.render_progress(&rx);
    });

    let (success, failed) = apt.download(
        &HTTP_CLIENT,
        pkgs,
        DownloadConfig {
            network_thread: Some(network_thread),
            download_dir: Some(&path),
            auth: &AuthConfig::system("/")?,
        },
        tx,
        dry_run,
    )?;

    if !success.is_empty() {
        success!(
            "{}",
            fl!(
                "successfully-download-to-path",
                len = success.len(),
                path = path.display().to_string()
            )
        );
    }
>>>>>>> 525b33e0

        if !failed.is_empty() {
            let len = failed.len();
            for f in failed {
                let e = OutputError::from(f);

                error!("{e}");
                if let Some(s) = e.source {
                    due_to!("{s}");
                    if let Some(e) = s.downcast_ref::<reqwest::Error>() {
                        if e.status().is_some_and(|x| x == StatusCode::UNAUTHORIZED) {
                            if !is_root() {
                                info!("{}", fl!("auth-need-permission"));
                            } else {
                                info!("{}", fl!("lack-auth-config-1"));
                                info!("{}", fl!("lack-auth-config-2"));
                            }
                        }
                    }
                }
            }

            return Err(OutputError {
                description: fl!("download-failed-with-len", len = len),
                source: None,
            });
        }

        Ok(0)
    }
}<|MERGE_RESOLUTION|>--- conflicted
+++ resolved
@@ -20,7 +20,6 @@
 
 use super::utils::is_terminal;
 
-<<<<<<< HEAD
 #[derive(Debug, Args)]
 pub struct Download {
     /// Package(s) to download
@@ -50,13 +49,11 @@
         let apt_config = AptConfig::new();
         let oma_apt_args = OmaAptArgs::builder().build();
         let apt = OmaApt::new(vec![], oma_apt_args, dry_run, apt_config)?;
-        let arch = dpkg_arch("/")?;
         let matcher = PackagesMatcher::builder()
             .cache(&apt.cache)
             .filter_candidate(true)
             .filter_downloadable_candidate(true)
             .select_dbg(false)
-            .native_arch(&arch)
             .build();
 
         let (pkgs, no_result) =
@@ -96,73 +93,6 @@
                 )
             );
         }
-=======
-pub fn execute(
-    keyword: Vec<&str>,
-    path: Option<PathBuf>,
-    oma_args: OmaArgs,
-) -> Result<i32, OutputError> {
-    let OmaArgs {
-        dry_run,
-        network_thread,
-        no_progress,
-        ..
-    } = oma_args;
-
-    let path = path.unwrap_or_else(|| PathBuf::from("."));
-
-    let path = path.canonicalize().map_err(|e| OutputError {
-        description: format!("Failed to canonicalize path: {}", path.display()),
-        source: Some(Box::new(e)),
-    })?;
-
-    let apt_config = AptConfig::new();
-    let oma_apt_args = OmaAptArgs::builder().build();
-    let apt = OmaApt::new(vec![], oma_apt_args, dry_run, apt_config)?;
-    let matcher = PackagesMatcher::builder()
-        .cache(&apt.cache)
-        .filter_candidate(true)
-        .filter_downloadable_candidate(true)
-        .select_dbg(false)
-        .build();
-
-    let (pkgs, no_result) = matcher.match_pkgs_and_versions(keyword)?;
-    handle_no_result("/", no_result, no_progress)?;
-
-    let (tx, rx) = unbounded();
-
-    thread::spawn(move || {
-        let mut pb: Box<dyn RenderDownloadProgress> = if oma_args.no_progress || !is_terminal() {
-            Box::new(NoProgressBar::default())
-        } else {
-            Box::new(OmaMultiProgressBar::default())
-        };
-        pb.render_progress(&rx);
-    });
-
-    let (success, failed) = apt.download(
-        &HTTP_CLIENT,
-        pkgs,
-        DownloadConfig {
-            network_thread: Some(network_thread),
-            download_dir: Some(&path),
-            auth: &AuthConfig::system("/")?,
-        },
-        tx,
-        dry_run,
-    )?;
-
-    if !success.is_empty() {
-        success!(
-            "{}",
-            fl!(
-                "successfully-download-to-path",
-                len = success.len(),
-                path = path.display().to_string()
-            )
-        );
-    }
->>>>>>> 525b33e0
 
         if !failed.is_empty() {
             let len = failed.len();
