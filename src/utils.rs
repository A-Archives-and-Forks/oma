use std::{
    env,
    path::Path,
    process::{exit, Command},
    sync::{atomic::AtomicBool, Arc},
};

use crate::error::OutputError;
use crate::fl;
use anyhow::anyhow;
use dashmap::DashMap;
use dialoguer::{theme::ColorfulTheme, Confirm};
use oma_console::indicatif::{MultiProgress, ProgressBar};
use oma_utils::{
    dbus::{create_dbus_connection, is_using_battery, take_wake_lock, Connection},
    oma::unlock_oma,
    zbus::zvariant::OwnedFd,
};
use rustix::process;
use tokio::runtime::Runtime;
use tracing::warn;

type Result<T> = std::result::Result<T, OutputError>;

// 似乎用函数无法修改 Dashmap 的内容，不知道该怎么办，所以用了宏
/// Control progress bar
#[macro_export]
macro_rules! pb {
    ($event:expr, $mb:expr, $pb_map:expr, $count:expr, $total:expr, $global_is_set:expr) => {{
        tracing::debug!("{}", $event);
        match $event {
            oma_pm::apt::InstallPackageEvent::DownloadEvent(event) => {
                match event {
                    oma_fetch::DownloadEvent::ChecksumMismatchRetry { filename, times } => {
                        // println 返回的错误是无法控制终端的 I/O 错误，这种处理应该直接 panic 返回
                        // 所以这里直接 unwrap
                        // （下同）
                        oma_console::writer::bar_writeln(|s| { $mb.println(s).ok(); },
                            &oma_console::console::style("ERROR")
                                .red()
                                .bold()
                                .to_string(),
                            &fl!("checksum-mismatch-retry", c = filename, retry = times))
                    }
                    oma_fetch::DownloadEvent::GlobalProgressSet(size) => {
                        if let Some(pb) = $pb_map.get(&0) {
                            pb.set_position(size);
                        }
                    }
                    oma_fetch::DownloadEvent::GlobalProgressInc(size) => {
                        if let Some(pb) = $pb_map.get(&0) {
                            pb.inc(size);
                        }
                    }
                    oma_fetch::DownloadEvent::ProgressDone => {
                        if let Some(pb) = $pb_map.get(&($count + 1)) {
                            pb.finish_and_clear();
                        }
                    }
                    oma_fetch::DownloadEvent::NewProgressSpinner(msg) => {
                        let (sty, inv) = oma_console::pb::oma_spinner($crate::AILURUS.load(std::sync::atomic::Ordering::Relaxed));
                        let pb = $mb.insert(
                            $count + 1,
                            oma_console::indicatif::ProgressBar::new_spinner().with_style(sty),
                        );
                        pb.set_message(msg);
                        pb.enable_steady_tick(inv);
                        $pb_map.insert($count + 1, pb);
                    }
                    oma_fetch::DownloadEvent::NewProgress(size, msg) => {
                        let sty =
                            oma_console::pb::oma_style_pb(oma_console::writer::Writer::default(), false);
                        let pb = $mb.insert(
                            $count + 1,
                            oma_console::indicatif::ProgressBar::new(size).with_style(sty),
                        );
                        pb.set_message(msg);
                        $pb_map.insert($count + 1, pb);
                    }
                    oma_fetch::DownloadEvent::ProgressInc(size) => {
                        let pb = $pb_map.get(&($count + 1)).unwrap();
                        pb.inc(size);
                    }
                    oma_fetch::DownloadEvent::ProgressSet(size) => {
                        let pb = $pb_map.get(&($count + 1)).unwrap();
                        pb.set_position(size);
                    }
                    oma_fetch::DownloadEvent::CanNotGetSourceNextUrl(e) => {
                        oma_console::writer::bar_writeln(|s| { $mb.println(s).ok(); },
                        &oma_console::console::style("ERROR")
                        .red()
                        .bold()
                        .to_string(),
                    &fl!("can-not-get-source-next-url", e = e.to_string()), )
                    }
                    oma_fetch::DownloadEvent::Done(filename) => {
                        tracing::debug!("Downloaded {filename}");
                    }
                    oma_fetch::DownloadEvent::AllDone => {
                        if let Some(gpb) = $pb_map.get(&0) {
                            gpb.finish_and_clear();
                        }
                        $pb_map.remove(&0);
                    }
                }
            }
            oma_pm::apt::InstallPackageEvent::DpkgEvent(event) => {
                let gpb = $pb_map.get(&0);
                if gpb.is_none() {
                    $global_is_set.store(true, std::sync::atomic::Ordering::SeqCst);
                    let sty =
                    oma_console::pb::oma_style_pb(oma_console::writer::Writer::default(), true);
                    let gpb = $mb.insert(
                        0,
                        oma_console::indicatif::ProgressBar::new(100).with_style(sty),
                    );
                    gpb.set_prefix("Progress");
                    gpb.set_position(event.percent);
                    $pb_map.insert(0, gpb);
                    return;
                }
                let gpb = gpb.unwrap();
                gpb.set_position(event.percent);
            }
<<<<<<< HEAD
            oma_pm::apt::InstallPackageEvent::DpkgLine(line) => {
                $mb.println(line).ok();
=======
            oma_fetch::DownloadEvent::NewProgressSpinner(msg) => {
                let (sty, inv) = oma_console::pb::spinner_style();
                let pb = $mb.insert(
                    $count + 1,
                    oma_console::indicatif::ProgressBar::new_spinner().with_style(sty),
                );
                pb.set_message(msg);
                pb.enable_steady_tick(inv);
                $pb_map.insert($count + 1, pb);
            }
            oma_fetch::DownloadEvent::NewProgress(size, msg) => {
                let sty = oma_console::pb::progress_bar_style(&oma_console::WRITER);
                let pb = $mb.insert(
                    $count + 1,
                    oma_console::indicatif::ProgressBar::new(size).with_style(sty),
                );
                pb.set_message(msg);
                $pb_map.insert($count + 1, pb);
            }
            oma_fetch::DownloadEvent::ProgressInc(size) => {
                let pb = $pb_map.get(&($count + 1)).unwrap();
                pb.inc(size);
            }
            oma_fetch::DownloadEvent::ProgressSet(size) => {
                let pb = $pb_map.get(&($count + 1)).unwrap();
                pb.set_position(size);
            }
            oma_fetch::DownloadEvent::CanNotGetSourceNextUrl(e) => {
                oma_console::writer::bar_writeln(|s| { $mb.println(s).ok(); },
                &oma_console::console::style("ERROR")
                .red()
                .bold()
                .to_string(),
            &fl!("can-not-get-source-next-url", e = e.to_string()), )
            }
            oma_fetch::DownloadEvent::Done(filename) => {
                tracing::debug!("Downloaded {filename}");
            }
            oma_fetch::DownloadEvent::AllDone => {
                if let Some(gpb) = $pb_map.get(&0) {
                    gpb.finish_and_clear();
                }
>>>>>>> 7071050d
            }
        }

        if let Some(total) = $total {
            if !$global_is_set.load(std::sync::atomic::Ordering::SeqCst) {
                let sty = oma_console::pb::global_progress_bar_style(&oma_console::WRITER);
                let gpb = $mb.insert(
                    0,
                    oma_console::indicatif::ProgressBar::new(total).with_style(sty),
                );
                gpb.set_prefix("Progress");
                $pb_map.insert(0, gpb);
                $global_is_set.store(true, std::sync::atomic::Ordering::SeqCst);
            }
        }
    }};
}

pub fn root() -> Result<()> {
    if process::geteuid().is_root() {
        return Ok(());
    }

    let args = std::env::args().collect::<Vec<_>>();
    let mut handled_args = vec![];

    if (env::var("DISPLAY").is_ok() || env::var("WAYLAND_DISPLAY").is_ok()) && !is_wsl() {
        // Workaround: 使用 pkexec 执行其它程序时，若你指定了相对路径
        // pkexec 并不会以当前路径作为起点寻求这个位置
        // 所以需要转换成绝对路径，再喂给 pkexec
        for arg in args {
            let mut arg = arg.to_string();
            if arg.ends_with(".deb") {
                let path = Path::new(&arg);
                let path = path.canonicalize().unwrap_or(path.to_path_buf());
                arg = path.display().to_string();
            }
            handled_args.push(arg);
        }

        let out = Command::new("pkexec")
            .args(handled_args)
            .spawn()
            .and_then(|x| x.wait_with_output())
            .map_err(|e| anyhow!(fl!("execute-pkexec-fail", e = e.to_string())))?;

        unlock_oma().ok();
        exit(out.status.code().unwrap_or(1));
    }

    Err(OutputError {
        description: fl!("please-run-me-as-root"),
        source: None,
    })
}

pub fn create_async_runtime() -> Result<Runtime> {
    let tokio = tokio::runtime::Builder::new_multi_thread()
        .enable_all()
        .build()
        .map_err(|e| OutputError {
            description: "Failed to create async runtime".to_string(),
            source: Some(Box::new(e)),
        })?;

    Ok(tokio)
}

pub fn dbus_check(rt: &Runtime, yes: bool) -> Result<Vec<OwnedFd>> {
    let conn = rt.block_on(create_dbus_connection())?;
    rt.block_on(check_battery(&conn, yes));

    // 需要保留 fd
    // login1 根据 fd 来判断是否关闭 inhibit
    let fds = rt.block_on(take_wake_lock(&conn, &fl!("changing-system"), "oma"))?;

    Ok(fds)
}

// From `is_wsl` crate
fn is_wsl() -> bool {
    if let Ok(b) = std::fs::read("/proc/sys/kernel/osrelease") {
        if let Ok(s) = std::str::from_utf8(&b) {
            let a = s.to_ascii_lowercase();
            return a.contains("microsoft") || a.contains("wsl");
        }
    }

    false
}

pub async fn check_battery(conn: &Connection, yes: bool) {
    let is_battery = is_using_battery(conn).await.unwrap_or(false);

    if is_battery {
        if yes {
            return;
        }
        let theme = ColorfulTheme::default();
        warn!("{}", fl!("battery"));
        let cont = Confirm::with_theme(&theme)
            .with_prompt(fl!("continue"))
            .default(false)
            .interact();

        if !cont.unwrap_or(false) {
            unlock_oma().ok();
            exit(0);
        }
    }
}

pub fn multibar() -> (
    Arc<MultiProgress>,
    DashMap<usize, ProgressBar>,
    Arc<AtomicBool>,
) {
    let mb = Arc::new(MultiProgress::new());
    let pb_map: DashMap<usize, ProgressBar> = DashMap::new();

    let global_is_set = Arc::new(AtomicBool::new(false));

    (mb, pb_map, global_is_set)
}<|MERGE_RESOLUTION|>--- conflicted
+++ resolved
@@ -58,7 +58,7 @@
                         }
                     }
                     oma_fetch::DownloadEvent::NewProgressSpinner(msg) => {
-                        let (sty, inv) = oma_console::pb::oma_spinner($crate::AILURUS.load(std::sync::atomic::Ordering::Relaxed));
+                        let (sty, inv) = oma_console::pb::spinner_style();
                         let pb = $mb.insert(
                             $count + 1,
                             oma_console::indicatif::ProgressBar::new_spinner().with_style(sty),
@@ -69,7 +69,7 @@
                     }
                     oma_fetch::DownloadEvent::NewProgress(size, msg) => {
                         let sty =
-                            oma_console::pb::oma_style_pb(oma_console::writer::Writer::default(), false);
+                            oma_console::pb::progress_bar_style(&oma_console::WRITER);
                         let pb = $mb.insert(
                             $count + 1,
                             oma_console::indicatif::ProgressBar::new(size).with_style(sty),
@@ -108,8 +108,7 @@
                 let gpb = $pb_map.get(&0);
                 if gpb.is_none() {
                     $global_is_set.store(true, std::sync::atomic::Ordering::SeqCst);
-                    let sty =
-                    oma_console::pb::oma_style_pb(oma_console::writer::Writer::default(), true);
+                    let sty = oma_console::pb::global_progress_bar_style(&oma_console::WRITER);
                     let gpb = $mb.insert(
                         0,
                         oma_console::indicatif::ProgressBar::new(100).with_style(sty),
@@ -122,53 +121,8 @@
                 let gpb = gpb.unwrap();
                 gpb.set_position(event.percent);
             }
-<<<<<<< HEAD
             oma_pm::apt::InstallPackageEvent::DpkgLine(line) => {
                 $mb.println(line).ok();
-=======
-            oma_fetch::DownloadEvent::NewProgressSpinner(msg) => {
-                let (sty, inv) = oma_console::pb::spinner_style();
-                let pb = $mb.insert(
-                    $count + 1,
-                    oma_console::indicatif::ProgressBar::new_spinner().with_style(sty),
-                );
-                pb.set_message(msg);
-                pb.enable_steady_tick(inv);
-                $pb_map.insert($count + 1, pb);
-            }
-            oma_fetch::DownloadEvent::NewProgress(size, msg) => {
-                let sty = oma_console::pb::progress_bar_style(&oma_console::WRITER);
-                let pb = $mb.insert(
-                    $count + 1,
-                    oma_console::indicatif::ProgressBar::new(size).with_style(sty),
-                );
-                pb.set_message(msg);
-                $pb_map.insert($count + 1, pb);
-            }
-            oma_fetch::DownloadEvent::ProgressInc(size) => {
-                let pb = $pb_map.get(&($count + 1)).unwrap();
-                pb.inc(size);
-            }
-            oma_fetch::DownloadEvent::ProgressSet(size) => {
-                let pb = $pb_map.get(&($count + 1)).unwrap();
-                pb.set_position(size);
-            }
-            oma_fetch::DownloadEvent::CanNotGetSourceNextUrl(e) => {
-                oma_console::writer::bar_writeln(|s| { $mb.println(s).ok(); },
-                &oma_console::console::style("ERROR")
-                .red()
-                .bold()
-                .to_string(),
-            &fl!("can-not-get-source-next-url", e = e.to_string()), )
-            }
-            oma_fetch::DownloadEvent::Done(filename) => {
-                tracing::debug!("Downloaded {filename}");
-            }
-            oma_fetch::DownloadEvent::AllDone => {
-                if let Some(gpb) = $pb_map.get(&0) {
-                    gpb.finish_and_clear();
-                }
->>>>>>> 7071050d
             }
         }
 
