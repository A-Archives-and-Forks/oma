--- conflicted
+++ resolved
@@ -424,13 +424,12 @@
                 description: fl!("doplicate-component", url = url.to_string(), c = component),
                 source: None,
             },
-<<<<<<< HEAD
-            RefreshError::DownloadFailed => Self {
-                description: value.to_string(),
-=======
             RefreshError::SourceListsEmpty => Self {
                 description: "Source list is empty".to_string(),
->>>>>>> 00a50609
+                source: None,
+            },
+            RefreshError::DownloadFailed => Self {
+                description: "Refresh download failed".to_string(),
                 source: None,
             },
         }
